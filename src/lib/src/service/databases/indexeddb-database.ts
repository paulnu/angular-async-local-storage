<<<<<<< HEAD
import { Injectable, Inject, Optional } from '@angular/core';

import { Observable } from 'rxjs/Observable';
import { ReplaySubject } from 'rxjs/ReplaySubject';
=======
import { Injectable, Optional, Inject } from '@angular/core';
import { Observable, ReplaySubject, fromEvent as fromEvent, of as of, throwError, race } from 'rxjs';
>>>>>>> 825da166
import { map, mergeMap, first } from 'rxjs/operators';

import { LocalDatabase } from './local-database';
import { LOCAL_STORAGE_PREFIX } from '../../tokens';

<<<<<<< HEAD
@Injectable()
export class IndexedDBDatabase extends LocalDatabase {
=======
@Injectable({
  providedIn: 'root'
})
export class IndexedDBDatabase implements LocalDatabase {
>>>>>>> 825da166

  /**
   * IndexedDB database name for local storage
   */
  protected dbName = 'ngStorage';
  /**
   * IndexedDB object store name for local storage
   */
  protected readonly objectStoreName = 'localStorage';
  /**
   * IndexedDB key path name for local storage (where an item's key will be stored)
   */
  protected readonly keyPath = 'key';
  /**
   * IndexedDB data path name for local storage (where items' value will be stored)
   */
  protected readonly dataPath = 'value';
  /**
   * IndexedDB database connection, wrapped in a RxJS ReplaySubject to be able to access the connection
   * even after the connection success event happened
   */
  protected database: ReplaySubject<IDBDatabase>;

  /**
   * Connects to IndexedDB
   */
  constructor(@Optional() @Inject(LOCAL_STORAGE_PREFIX) protected prefix: string | null = null) {
<<<<<<< HEAD
=======

    if (prefix) {
>>>>>>> 825da166

      this.dbName = `${prefix}_${this.dbName}`;

    }

    if (prefix) {

      this.dbName = `${prefix}_${this.dbName}`;

    }

    /* Creating the RxJS ReplaySubject */
    this.database = new ReplaySubject<IDBDatabase>();

    /* Connecting to IndexedDB */
    this.connect();

  }

  /**
   * Gets an item value in local storage
   * @param key The item's key
   * @returns The item's value if the key exists, null otherwise, wrapped in an RxJS Observable
   */
  getItem<T = any>(key: string) {

    /* Opening a trasaction and requesting the item in local storage */
    return this.transaction().pipe(
      map((transaction) => transaction.get(key)),
      mergeMap((request) => {

        /* Listening to the success event, and passing the item value if found, null otherwise */
        const success = (fromEvent(request, 'success') as Observable<Event>).pipe(
          map((event) => (event.target as IDBRequest).result),
          map((result) => result && (this.dataPath in result) ? (result[this.dataPath] as T) : null)
        );

        /* Merging success and errors events and autoclosing the observable */
        return (race(success, this.toErrorObservable(request, `getter`)) as Observable<T | null>)
          .pipe(first());

      }),
      first()
    );

  }

  /**
   * Sets an item in local storage
   * @param key The item's key
   * @param data The item's value, must NOT be null or undefined
   * @returns An RxJS Observable to wait the end of the operation
   */
  setItem(key: string, data: any) {

    /* Storing null is not correctly supported by IndexedDB and unnecessary here */
    if (data == null) {

      return of(true);

    }

    /* Opening a transaction and checking if the item already exists in local storage */
    return this.getItem(key).pipe(
      map((existingData) => (existingData == null) ? 'add' : 'put'),
      mergeMap((method) => {

        /* Opening a transaction */
        return this.transaction('readwrite').pipe(mergeMap((transaction) => {

          let request: IDBRequest;

          /* Adding or updating local storage, based on previous checking */
          switch (method) {
            case 'add':
              request = transaction.add({ [this.dataPath]: data }, key);
              break;
            case 'put':
            default:
              request = transaction.put({ [this.dataPath]: data }, key);
              break;
          }

          /* Merging success (passing true) and error events and autoclosing the observable */
          return (race(this.toSuccessObservable(request), this.toErrorObservable(request, `setter`)) as Observable<boolean>)
            .pipe(first());

        }));

      }),
      first()
    );

  }

  /**
   * Deletes an item in local storage
   * @param key The item's key
   * @returns An RxJS Observable to wait the end of the operation
   */
  removeItem(key: string) {

    /* Opening a transaction and checking if the item exists in local storage */
    return this.getItem(key).pipe(
      mergeMap((data) => {

        /* If the item exists in local storage */
        if (data != null) {

          /* Opening a transaction */
          return this.transaction('readwrite').pipe(mergeMap((transaction) => {

            /* Deleting the item in local storage */
            const request = transaction.delete(key);

            /* Merging success (passing true) and error events and autoclosing the observable */
            return (race(this.toSuccessObservable(request), this.toErrorObservable(request, `remover`)) as Observable<boolean>)
              .pipe(first());

          }));

        }

        /* Passing true if the item does not exist in local storage */
        return of(true);

      }),
      first()
    );

  }

  /**
   * Deletes all items from local storage
   * @returns An RxJS Observable to wait the end of the operation
   */
  clear() {

    /* Opening a transaction */
    return this.transaction('readwrite').pipe(
      mergeMap((transaction) => {

        /* Deleting all items from local storage */
        const request = transaction.clear();

        /* Merging success (passing true) and error events and autoclosing the observable */
        return (race(this.toSuccessObservable(request), this.toErrorObservable(request, `clearer`)) as Observable<boolean>)
          .pipe(first());

      }),
      first()
    );

  }

  /**
   * Connects to IndexedDB and creates the object store on first time
   */
  protected connect() {

    /* Connecting to IndexedDB */
    const request = indexedDB.open(this.dbName);

    /* Listening the event fired on first connection, creating the object store for local storage */
    (fromEvent(request, 'upgradeneeded') as Observable<Event>)
      .pipe(first())
      .subscribe((event) => {

        /* Getting the database connection */
        const database = (event.target as IDBRequest).result as IDBDatabase;

        /* Checking if the object store already exists, to avoid error */
        if (!database.objectStoreNames.contains(this.objectStoreName)) {

          /* Creating the object store for local storage */
          database.createObjectStore(this.objectStoreName);

        }

      });

    /* Listening the success event and converting to an RxJS Observable */
    const success = fromEvent(request, 'success') as Observable<Event>;

    /* Merging success and errors events */
    (race(success, this.toErrorObservable(request, `connection`)) as Observable<Event>)
      .pipe(first())
      .subscribe((event) => {

        /* Storing the database connection for further access */
        this.database.next((event.target as IDBRequest).result as IDBDatabase);

      }, (error) => {

        this.database.error(error as Error);

      });

  }

  /**
   * Opens an IndexedDB transaction and gets the local storage object store
   * @param mode Default to 'readonly' for read operations, or 'readwrite' for write operations
   * @returns An IndexedDB transaction object store, wrapped in an RxJS Observable
   */
  protected transaction(mode: 'readonly' | 'readwrite' = 'readonly') {

    /* From the IndexedDB connection, opening a transaction and getting the local storage objet store */
    return this.database
      .pipe(map((database) => database.transaction([this.objectStoreName], mode).objectStore(this.objectStoreName)));

  }

  /**
   * Transforms a IndexedDB success event in an RxJS Observable
   * @param request The request to listen
   * @returns A RxJS Observable with true value
   */
  protected toSuccessObservable(request: IDBRequest) {

    /* Transforming a IndexedDB success event in an RxJS Observable with true value */
    return (fromEvent(request, 'success') as Observable<Event>)
      .pipe(map(() => true));

  }

  /**
   * Transforms a IndexedDB error event in an RxJS ErrorObservable
   * @param request The request to listen
   * @param error Optionnal details about the error's origin
   * @returns A RxJS ErrorObservable
   */
  protected toErrorObservable(request: IDBRequest, error = ``) {

    /* Transforming a IndexedDB error event in an RxJS ErrorObservable */
    return (fromEvent(request, 'error') as Observable<Event>)
      .pipe(mergeMap((event) => throwError(new Error(`IndexedDB ${error} issue : ${request.error.message}.`))));

  }

}<|MERGE_RESOLUTION|>--- conflicted
+++ resolved
@@ -1,26 +1,14 @@
-<<<<<<< HEAD
-import { Injectable, Inject, Optional } from '@angular/core';
-
-import { Observable } from 'rxjs/Observable';
-import { ReplaySubject } from 'rxjs/ReplaySubject';
-=======
 import { Injectable, Optional, Inject } from '@angular/core';
 import { Observable, ReplaySubject, fromEvent as fromEvent, of as of, throwError, race } from 'rxjs';
->>>>>>> 825da166
 import { map, mergeMap, first } from 'rxjs/operators';
 
 import { LocalDatabase } from './local-database';
 import { LOCAL_STORAGE_PREFIX } from '../../tokens';
 
-<<<<<<< HEAD
-@Injectable()
-export class IndexedDBDatabase extends LocalDatabase {
-=======
 @Injectable({
   providedIn: 'root'
 })
 export class IndexedDBDatabase implements LocalDatabase {
->>>>>>> 825da166
 
   /**
    * IndexedDB database name for local storage
@@ -48,11 +36,8 @@
    * Connects to IndexedDB
    */
   constructor(@Optional() @Inject(LOCAL_STORAGE_PREFIX) protected prefix: string | null = null) {
-<<<<<<< HEAD
-=======
 
     if (prefix) {
->>>>>>> 825da166
 
       this.dbName = `${prefix}_${this.dbName}`;
 
